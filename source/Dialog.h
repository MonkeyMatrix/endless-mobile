/* Dialog.h
Copyright (c) 2014-2020 by Michael Zahniser

Endless Sky is free software: you can redistribute it and/or modify it under the
terms of the GNU General Public License as published by the Free Software
Foundation, either version 3 of the License, or (at your option) any later version.

Endless Sky is distributed in the hope that it will be useful, but WITHOUT ANY
WARRANTY; without even the implied warranty of MERCHANTABILITY or FITNESS FOR A
PARTICULAR PURPOSE. See the GNU General Public License for more details.

You should have received a copy of the GNU General Public License along with
this program. If not, see <https://www.gnu.org/licenses/>.
*/

#ifndef DIALOG_H_
#define DIALOG_H_

#include "Panel.h"

#include "Point.h"
#include "text/truncate.hpp"
#include "text/WrappedText.h"

#include <functional>
#include <string>

class DataNode;
class PlayerInfo;
class System;



// A dialog box displays a given message to the player. The box will expand to
// fit the message, and may also include a text input field. The box may have
// only an "ok" button, or may also have a "cancel" button. If this dialog is
// introducing a mission, the buttons are instead "accept" and "decline". A
// callback function can be given to receive the player's response.
class Dialog : public Panel {
public:
	// An OK / Cancel dialog where Cancel can be disabled. The okIsActive lets
	// you select whether "OK" (true) or "Cancel" (false) are selected as the default option.
	Dialog(std::function<void()> okFunction, const std::string &message, Truncate truncate,
		bool canCancel, bool okIsActive);
	// Dialog that has no callback (information only). In this form, there is
	// only an "ok" button, not a "cancel" button.
	explicit Dialog(const std::string &text, Truncate truncate = Truncate::NONE, bool allowsFastForward = false);
	// Mission accept / decline dialog.
	Dialog(const std::string &text, PlayerInfo &player, const System *system = nullptr,
		Truncate truncate = Truncate::NONE, bool allowsFastForward = false);
	virtual ~Dialog() = default;

	// Three different kinds of dialogs can be constructed: requesting numerical
	// input, requesting text input, or not requesting any input at all. In any
	// case, the callback is called only if the user selects "ok", not "cancel."
	template <class T>
	Dialog(T *t, void (T::*fun)(int), const std::string &text,
		Truncate truncate = Truncate::NONE, bool allowsFastForward = false);
	template <class T>
	Dialog(T *t, void (T::*fun)(int), const std::string &text, int initialValue,
		Truncate truncate = Truncate::NONE, bool allowsFastForward = false);

	template <class T>
	Dialog(T *t, void (T::*fun)(const std::string &), const std::string &text, std::string initialValue = "",
		Truncate truncate = Truncate::NONE, bool allowsFastForward = false);

	// This callback requests text input but with validation. The "ok" button is disabled
	// if the validation callback returns false.
	template <class T>
	Dialog(T *t, void (T::*fun)(const std::string &), const std::string &text,
			std::function<bool(const std::string &)> validate,
			std::string initialValue = "",
			Truncate truncate = Truncate::NONE,
			bool allowsFastForward = false);

	template <class T>
	Dialog(T *t, void (T::*fun)(), const std::string &text,
		Truncate truncate = Truncate::NONE, bool allowsFastForward = false);

	// Callback is always called with value user input to dialog (ok == true, cancel == false).
	template <class T>
	Dialog(T *t, void (T::*fun)(bool), const std::string &text,
		Truncate truncate = Truncate::NONE, bool allowsFastForward = false);

	// Draw this panel.
	virtual void Draw() override;

	// Static method used to convert a DataNode into formatted Dialog text.
	static void ParseTextNode(const DataNode &node, size_t startingIndex, std::string &text);

	// Some dialogs allow fast-forward to stay active.
	bool AllowsFastForward() const noexcept final;


protected:
	// The user can click "ok" or "cancel", or use the tab key to toggle which
	// button is highlighted and the enter key to select it.
	virtual bool KeyDown(SDL_Keycode key, Uint16 mod, const Command &command, bool isNewPress) override;
	virtual bool Click(int x, int y, int clicks) override;
	virtual bool Drag(double dx, double dy) override;
	virtual bool Scroll(double dx, double dy) override;


private:
	// Common code from all three constructors:
	void Init(const std::string &message, Truncate truncate, bool canCancel = true, bool isMission = false);
<<<<<<< HEAD
	void DoCallback() const;
	const int Width() const;
=======
	void DoCallback(bool isOk = true) const;
>>>>>>> 242fff9c


protected:
	WrappedText text;
	int height;

	std::function<void(int)> intFun;
	std::function<void(const std::string &)> stringFun;
	std::function<void()> voidFun;
	std::function<void(bool)> boolFun;
	std::function<bool(const std::string &)> validateFun;

	bool canCancel;
	bool okIsActive;
	bool isMission;
	bool isOkDisabled = false;
	bool allowsFastForward = false;

	std::string input;

	Point okPos;
	Point cancelPos;

	const System *system = nullptr;
	PlayerInfo *player = nullptr;
	bool isWide = false;
};



template <class T>
Dialog::Dialog(T *t, void (T::*fun)(int), const std::string &text, Truncate truncate, bool allowsFastForward)
	: intFun(std::bind(fun, t, std::placeholders::_1)), allowsFastForward(allowsFastForward)
{
	Init(text, truncate);
}



template <class T>
Dialog::Dialog(T *t, void (T::*fun)(int), const std::string &text,
	int initialValue, Truncate truncate, bool allowsFastForward)
	: intFun(std::bind(fun, t, std::placeholders::_1)),
	allowsFastForward(allowsFastForward),
	input(std::to_string(initialValue))
{
	Init(text, truncate);
}



template <class T>
Dialog::Dialog(T *t, void (T::*fun)(const std::string &), const std::string &text,
	std::string initialValue, Truncate truncate, bool allowsFastForward)
	: stringFun(std::bind(fun, t, std::placeholders::_1)),
	allowsFastForward(allowsFastForward),
	input(initialValue)
{
	Init(text, truncate);
}



template <class T>
Dialog::Dialog(T *t, void (T::*fun)(const std::string &), const std::string &text,
	std::function<bool(const std::string &)> validate, std::string initialValue, Truncate truncate, bool allowsFastForward)
	: stringFun(std::bind(fun, t, std::placeholders::_1)),
	validateFun(std::move(validate)),
	isOkDisabled(true),
	allowsFastForward(allowsFastForward),
	input(initialValue)
{
	Init(text, truncate);
}



template <class T>
Dialog::Dialog(T *t, void (T::*fun)(), const std::string &text, Truncate truncate, bool allowsFastForward)
	: voidFun(std::bind(fun, t)), allowsFastForward(allowsFastForward)
{
	Init(text, truncate);
}



template <class T>
Dialog::Dialog(T *t, void (T::*fun)(bool), const std::string &text, Truncate truncate, bool allowsFastForward)
	: boolFun(std::bind(fun, t, std::placeholders::_1)), allowsFastForward(allowsFastForward)
{
	Init(text, truncate);
}



#endif<|MERGE_RESOLUTION|>--- conflicted
+++ resolved
@@ -104,12 +104,8 @@
 private:
 	// Common code from all three constructors:
 	void Init(const std::string &message, Truncate truncate, bool canCancel = true, bool isMission = false);
-<<<<<<< HEAD
-	void DoCallback() const;
+	void DoCallback(bool isOk = true) const;
 	const int Width() const;
-=======
-	void DoCallback(bool isOk = true) const;
->>>>>>> 242fff9c
 
 
 protected:
