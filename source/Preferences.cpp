--- conflicted
+++ resolved
@@ -43,18 +43,14 @@
 	const string EXPEND_AMMO = "Escorts expend ammo";
 	const string FRUGAL_ESCORTS = "Escorts use ammo frugally";
 
-<<<<<<< HEAD
+	const vector<string> DATEFMT_OPTIONS = {"dd/mm/yyyy", "mm/dd/yyyy", "yyyy-mm-dd"};
+	int dateFormatIndex = 0;
+
+	
 	const double ZOOM_MAX = 2.0;
 	const double ZOOM_MIN = .0625;
 	const double ZOOM_INTERVAL = 1.25;
 	double viewZoom = 1.0;
-=======
-	const vector<string> DATEFMT_OPTIONS = {"dd/mm/yyyy", "mm/dd/yyyy", "yyyy-mm-dd"};
-	int dateFormatIndex = 0;
-
-	const vector<double> ZOOMS = {.25, .35, .50, .70, 1.00, 1.40, 2.00};
-	int zoomIndex = 4;
->>>>>>> 242fff9c
 	constexpr double VOLUME_SCALE = .25;
 
 	// Default to fullscreen.
@@ -263,14 +259,6 @@
 		settings.erase(it);
 	}
 
-<<<<<<< HEAD
-	// Check if the app crashed on startup
-	if (CrashState::HasCrashed())
-	{
-		// Force low graphics mode to on.
-		SDL_Log("Previous loading crashed... defaulting Reduced graphics to true");
-		settings["Reduced graphics"] = true;
-=======
 	// For people updating from a version after 0.10.1 (where "Flagship flotsam collection" was added),
 	// but before 0.10.3 (when it was replaaced with "Flotsam Collection").
 	it = settings.find("Flagship flotsam collection");
@@ -279,7 +267,14 @@
 		if(!it->second)
 			flotsamIndex = static_cast<int>(FlotsamCollection::ESCORT);
 		settings.erase(it);
->>>>>>> 242fff9c
+	}
+
+	// Check if the app crashed on startup
+	if (CrashState::HasCrashed())
+	{
+		// Force low graphics mode to on.
+		SDL_Log("Previous loading crashed... defaulting Reduced graphics to true");
+		settings["Reduced graphics"] = true;
 	}
 }
 
@@ -294,12 +289,8 @@
 	out.Write("zoom", Screen::UserZoom());
 	out.Write("scroll speed", scrollSpeed);
 	out.Write("boarding target", boardingIndex);
-<<<<<<< HEAD
+	out.Write("Flotsam collection", flotsamIndex);
 	out.Write("view zoom", viewZoom);
-=======
-	out.Write("Flotsam collection", flotsamIndex);
-	out.Write("view zoom", zoomIndex);
->>>>>>> 242fff9c
 	out.Write("vsync", vsyncIndex);
 	out.Write("date format", dateFormatIndex);
 	out.Write("Show all status overlays", statusOverlaySettings[OverlayType::ALL].ToInt());
@@ -358,6 +349,7 @@
 		dateFormatIndex = 0;
 	else
 		++dateFormatIndex;
+	Preferences::Save();
 }
 
 
@@ -445,13 +437,6 @@
 double Preferences::MaxViewZoom()
 {
 	return ZOOM_MAX;
-}
-
-
-
-const vector<double> &Preferences::Zooms()
-{
-	return ZOOMS;
 }
 
 
@@ -652,6 +637,7 @@
 void Preferences::ToggleFlotsam()
 {
 	flotsamIndex = (flotsamIndex + 1) % FLOTSAM_SETTINGS.size();
+	Preferences::Save();
 }
 
 
