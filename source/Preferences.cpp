--- conflicted
+++ resolved
@@ -159,7 +159,8 @@
 	settings["Hide unexplored map regions"] = true;
 	settings["Turrets focus fire"] = true;
 	settings["Ship outlines in shops"] = true;
-<<<<<<< HEAD
+	settings["Extra fleet status messages"] = true;
+	settings["Target asteroid based on"] = true;	
 	settings["Show buttons on map"] = false;
 #ifdef __ANDROID__
 	settings["fullscreen"] = true;
@@ -179,10 +180,6 @@
 		}
 	}
 #endif
-=======
-	settings["Extra fleet status messages"] = true;
-	settings["Target asteroid based on"] = true;
->>>>>>> 1245bfa7
 
 	DataFile prefs(Files::Config() + "preferences.txt");
 	for(const DataNode &node : prefs)
@@ -239,14 +236,6 @@
 		settings.erase(it);
 	}
 
-<<<<<<< HEAD
-	// Check if the app crashed on startup
-	if (CrashState::HasCrashed())
-	{
-		// Force low graphics mode to on.
-		SDL_Log("Previous loading crashed... defaulting Reduced graphics to true");
-		settings["Reduced graphics"] = true;
-=======
 	// For people updating from a version before the status overlay customization
 	// changes, don't turn all the overlays on if they were off before.
 	it = settings.find("Show status overlays");
@@ -255,7 +244,14 @@
 		if(!it->second)
 			statusOverlaySettings[OverlayType::ALL] = OverlayState::OFF;
 		settings.erase(it);
->>>>>>> 1245bfa7
+	}
+
+	// Check if the app crashed on startup
+	if (CrashState::HasCrashed())
+	{
+		// Force low graphics mode to on.
+		SDL_Log("Previous loading crashed... defaulting Reduced graphics to true");
+		settings["Reduced graphics"] = true;
 	}
 }
 
