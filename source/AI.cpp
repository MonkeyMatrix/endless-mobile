--- conflicted
+++ resolved
@@ -44,14 +44,9 @@
 	// If the player issues any of those commands, then any auto-pilot actions for the player get cancelled.
 	const Command &AutopilotCancelCommands()
 	{
-<<<<<<< HEAD
-		static const Command cancelers(Command::LAND | Command::JUMP | Command::BOARD | Command::AFTERBURNER
+		static const Command cancelers(Command::LAND | Command::JUMP | Command::FLEET_JUMP | Command::BOARD | Command::AFTERBURNER
 			| Command::BACK | Command::FORWARD | Command::LEFT | Command::RIGHT | Command::STOP
 			| Command::MOVETOWARD);
-=======
-		static const Command cancelers(Command::LAND | Command::JUMP | Command::FLEET_JUMP | Command::BOARD
-			| Command::AFTERBURNER | Command::BACK | Command::FORWARD | Command::LEFT | Command::RIGHT | Command::STOP);
->>>>>>> ff6d1762
 
 		return cancelers;
 	}
@@ -3527,13 +3522,8 @@
 	const shared_ptr<const Ship> target = ship.GetTargetShip();
 	AimTurrets(ship, firingCommands, !Preferences::Has("Turrets focus fire"));
 	if(Preferences::Has("Automatic firing") && !ship.IsBoarding()
-<<<<<<< HEAD
-			&& !(autoPilot | activeCommands).Has(Command::LAND | Command::JUMP | Command::BOARD)
+			&& !(autoPilot | activeCommands).Has(Command::LAND | Command::JUMP | Command::FLEET_JUMP | Command::BOARD)
 			&& (!target || target->GetGovernment()->IsEnemy() || activeCommands.Has(Command::FIGHT)))
-=======
-			&& !(autoPilot | activeCommands).Has(Command::LAND | Command::JUMP | Command::FLEET_JUMP | Command::BOARD)
-			&& (!target || target->GetGovernment()->IsEnemy()))
->>>>>>> ff6d1762
 		AutoFire(ship, firingCommands, false);
 	if(activeCommands)
 	{
