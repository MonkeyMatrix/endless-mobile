/* EscortDisplay.cpp
Copyright (c) 2015 by Michael Zahniser

Endless Sky is free software: you can redistribute it and/or modify it under the
terms of the GNU General Public License as published by the Free Software
Foundation, either version 3 of the License, or (at your option) any later version.

Endless Sky is distributed in the hope that it will be useful, but WITHOUT ANY
WARRANTY; without even the implied warranty of MERCHANTABILITY or FITNESS FOR A
PARTICULAR PURPOSE. See the GNU General Public License for more details.

You should have received a copy of the GNU General Public License along with
this program. If not, see <https://www.gnu.org/licenses/>.
*/

#include "EscortDisplay.h"

#include "Color.h"
#include "GameData.h"
#include "Government.h"
#include "Information.h"
#include "Interface.h"
#include "Point.h"
#include "Rectangle.h"
#include "Ship.h"
#include "Sprite.h"
#include "System.h"

#include <algorithm>
#include <set>

using namespace std;

<<<<<<< HEAD
namespace {
	//  Horizontal layout of each escort icon:
	// (PAD) ICON (BAR_PAD) BARS (BAR_PAD) (PAD)
	const double PAD = 5.;
	const double ICON_SIZE = 20.;
	const double BAR_PAD = 1.0;
	const double WIDTH = 80.;
	const double BAR_WIDTH = WIDTH - ICON_SIZE - 2. * PAD - 2. * BAR_PAD;
}

=======
>>>>>>> 242fff9c


void EscortDisplay::Clear()
{
	icons.clear();

	element = GameData::Interfaces().Get("escort element");
	basicHeight = element->GetValue("basic height");
	systemLabelHeight = element->GetValue("system label height");
}



void EscortDisplay::Add(const Ship &ship, bool isHere, bool fleetIsJumping, bool isSelected)
{
	icons.emplace_back(ship, isHere, fleetIsJumping, isSelected, basicHeight, systemLabelHeight);
}



// Draw as many escort icons as will fit in the given bounding box.
void EscortDisplay::Draw(const Rectangle &bounds) const
{
	const int width = element->GetValue("width");

	// Figure out how much space there is for the icons.
<<<<<<< HEAD
	int maxColumns = max(1., bounds.Width() / WIDTH);
	MergeStacks(maxColumns, bounds.Height());
=======
	int maxColumns = max(1., bounds.Width() / width);
	MergeStacks(maxColumns * bounds.Height());
>>>>>>> 242fff9c
	icons.sort();
	stacks.clear();
	zones.clear();
	static const Set<Color> &colors = GameData::Colors();

	// Top left corner of the current escort icon.
	Point corner = Point(bounds.Left(), bounds.Bottom());

	const Color &disabledColor = *colors.Get("escort disabled");
	const Color &elsewhereColor = *colors.Get("escort elsewhere");
	const Color &cannotJumpColor = *colors.Get("escort blocked");
	const Color &notReadyToJumpColor = *colors.Get("escort not ready");
	const Color &hereColor = *colors.Get("escort present");
	const Color &hostileColor = *colors.Get("escort hostile");

<<<<<<< HEAD
	int maxNumberWidth = 0;
	for(const Icon &escort : icons)
	{
		if(escort.ships.size())
		{
			int width = font.Width(std::to_string(escort.ships.size()));
			if(width > maxNumberWidth)
				maxNumberWidth = width;
		}
	}
=======
	const Point iconZoneOffset = element->GetBox("icon click zone").Center();
>>>>>>> 242fff9c

	for(const Icon &escort : icons)
	{
		if(!escort.sprite)
			continue;

		Information info;

		corner.Y() -= escort.Height();
		// Show only as many escorts as we have room for on screen.
		if(corner.Y() < bounds.Top())
		{
			corner.X() += width;
			if(corner.X() + width > bounds.Right())
				break;
			corner.Y() = bounds.Bottom() - escort.Height();
		}

		// Draw the system name for any escort not in the current system.
		if(!escort.system.empty())
		{
			info.SetCondition("other system");
			info.SetString("system", escort.system);
		}

		Color color;
		if(escort.isDisabled)
			color = disabledColor;
		else if(escort.isHostile)
			color = hostileColor;
		else if(!escort.isHere)
			color = elsewhereColor;
		else if(escort.cannotJump)
			color = cannotJumpColor;
		else if(escort.notReadyToJump)
			color = notReadyToJumpColor;
		else
			color = hereColor;

		// Draw the selection pointer
		if(escort.isSelected)
			info.SetCondition("selected");

		// Figure out what scale should be applied to the ship sprite.
<<<<<<< HEAD
		float scale = min(ICON_SIZE / escort.sprite->Width(), ICON_SIZE / escort.sprite->Height());
		Point size(escort.sprite->Width() * scale, escort.sprite->Height() * scale);
		OutlineShader::Draw(escort.sprite, pos, size, color);
		zones.push_back(Rectangle::FromCorner(corner, Point(WIDTH, escort.Height())));
=======
		info.SetSprite("icon", escort.sprite);
		info.SetOutlineColor(color);
		zones.push_back(corner + iconZoneOffset);
>>>>>>> 242fff9c
		stacks.push_back(escort.ships);
		// Draw the number of ships in this stack.
		if(escort.ships.size() > 1)
		{
<<<<<<< HEAD
			string number = to_string(escort.ships.size());

			Point numberPos = pos;
			numberPos.X() += .5 * ICON_SIZE + BAR_PAD + BAR_WIDTH - font.Width(number);
			numberPos.Y() -= .5 * font.Height();
			font.Draw(number, numberPos, elsewhereColor);
			width -= maxNumberWidth;
=======
			info.SetCondition("multiple");
			info.SetString("count", to_string(escort.ships.size()));
>>>>>>> 242fff9c
		}

		// Draw the status bars.
		for(int i = 0; i < 5; ++i)
		{
			static const string levels[5][2] = {
				{"shields high", "shields low"},
				{"hull high", "hull low"},
				{"energy high", "energy low"},
				{"heat high", "heat low"},
				{"fuel high", "fuel low"}
			};
			info.SetBar(levels[i][0], escort.high[i]);
			info.SetBar(levels[i][1], escort.low[i]);
		}

		const Point dimensions(width, escort.Height());
		const Point center(corner + dimensions / 2.);

		info.SetRegion(Rectangle(center, dimensions));

		element->Draw(info);
	}
}



// Check if the given point is a click on an escort icon. If so, return the
// stack of ships represented by the icon. Otherwise, return an empty stack.
const vector<const Ship *> &EscortDisplay::Click(const Point &point) const
{
	for(unsigned i = 0; i < zones.size(); ++i)
		if(zones[i].Contains(point))
			return stacks[i];

	static const vector<const Ship *> empty;
	return empty;
}



EscortDisplay::Icon::Icon(const Ship &ship, bool isHere, bool fleetIsJumping, bool isSelected,
		int basicHeight, int systemLabelHeight)
	: sprite(ship.GetSprite()),
	isDisabled(ship.IsDisabled()),
	isHere(isHere),
	isHostile(ship.GetGovernment() && ship.GetGovernment()->IsEnemy()),
	notReadyToJump(fleetIsJumping && !ship.IsHyperspacing() && !ship.IsReadyToJump(true)),
	cannotJump(fleetIsJumping && !ship.IsHyperspacing() && !ship.JumpsRemaining()),
	isSelected(isSelected),
	cost(ship.Cost()),
	system((!isHere && ship.GetSystem()) ? ship.GetSystem()->Name() : ""),
	low{ship.Shields(), ship.Hull(), ship.Energy(), ship.Heat(), ship.Fuel()},
	high(low),
	ships(1, &ship)
{
	height = basicHeight;
	if(!system.empty())
		height += systemLabelHeight;
}



// Sorting operator. It comes sooner if it costs more.
bool EscortDisplay::Icon::operator<(const Icon &other) const
{
	return (cost > other.cost);
}



int EscortDisplay::Icon::Height() const
{
<<<<<<< HEAD
	return 25 + 15 * !system.empty();
=======
	return height;
>>>>>>> 242fff9c
}



void EscortDisplay::Icon::Merge(const Icon &other)
{
	isDisabled &= other.isDisabled;
	isHere &= other.isHere;
	isHostile |= other.isHostile;
	notReadyToJump |= other.notReadyToJump;
	cannotJump |= other.cannotJump;
	isSelected |= other.isSelected;
	if(system.empty() && !other.system.empty())
		system = other.system;

	for(unsigned i = 0; i < low.size(); ++i)
	{
		low[i] = min(low[i], other.low[i]);
		high[i] = max(high[i], other.high[i]);
	}
	ships.insert(ships.end(), other.ships.begin(), other.ships.end());
}



void EscortDisplay::MergeStacks(int columns, int maxHeight) const
{
	if(icons.empty())
		return;
	// Goals:
	// 	* Place all ships in a group, even if there is room to display them
	// 	  separately.
	//		* Display all ships, even if we have to group ships together that do
	//		  not share an icon.
	//		* If you have to collapse unrelated ships into a single icon, prefer
	//		  ships not in the system.

	int height = 0;
	int column = 0;
	auto RecomputeSize = [&]()
	{
		// Note that when merging items, we can't incrementally decrease the
		// size because we don't know how large the previous columns were. It may
		// be possible to only do the full recompute only when we cross the
		// column boundary.
		height = 0;
		column = 0;
		for(Icon &icon : icons)
		{
			height += icon.Height();
			if(height > maxHeight)
			{
				++column;
				height = icon.Height();
			}
		}
	};

	auto TooBig = [&]()
	{
		return column > columns || (column == columns && height > 0);
	};

	// Collapse all ships into groups by icon, location, and hostility
	for(auto it = icons.begin(); it != icons.end(); ++it)
	{
		auto it2 = it;
		for(++it2; it2 != icons.end();)
		{
			if(it->sprite == it2->sprite &&
			   it->isHostile == it2->isHostile &&
			   it->isHere == it2->isHere)
			{
				it->Merge(*it2);
				it2 = icons.erase(it2);
			}
			else
				++it2;
		}
	}

	RecomputeSize();

	if(TooBig())
	{
		// There isn't enough room. Merge out-of-system ships even if they
		// don't have matching icons.
		for(auto it = icons.begin(); it != icons.end() && TooBig(); ++it)
		{
			if(!it->isHere)
			{
				auto it2 = it;
				for(++it2; it2 != icons.end() && TooBig();)
				{
					if(!it2->isHere &&
						it->sprite == it2->sprite &&
						it->isHostile == it2->isHostile)
					{
						it->Merge(*it2);
						it2 = icons.erase(it2);

						RecomputeSize();
					}
					else
						++it2;
				}
			}
		}
	}

	if(TooBig())
	{
		// Still too big. Start collapsing all icons from lowest to highest
		// priority, regardless of status or location
		icons.sort();
		auto it = icons.end();
		--it;
		while(TooBig() && it != icons.begin())
		{
			--it;
			it->Merge(icons.back());
			icons.pop_back();
			
			RecomputeSize();
		}
	}
}<|MERGE_RESOLUTION|>--- conflicted
+++ resolved
@@ -31,19 +31,6 @@
 
 using namespace std;
 
-<<<<<<< HEAD
-namespace {
-	//  Horizontal layout of each escort icon:
-	// (PAD) ICON (BAR_PAD) BARS (BAR_PAD) (PAD)
-	const double PAD = 5.;
-	const double ICON_SIZE = 20.;
-	const double BAR_PAD = 1.0;
-	const double WIDTH = 80.;
-	const double BAR_WIDTH = WIDTH - ICON_SIZE - 2. * PAD - 2. * BAR_PAD;
-}
-
-=======
->>>>>>> 242fff9c
 
 
 void EscortDisplay::Clear()
@@ -70,13 +57,8 @@
 	const int width = element->GetValue("width");
 
 	// Figure out how much space there is for the icons.
-<<<<<<< HEAD
-	int maxColumns = max(1., bounds.Width() / WIDTH);
+	int maxColumns = max(1., bounds.Width() / width);
 	MergeStacks(maxColumns, bounds.Height());
-=======
-	int maxColumns = max(1., bounds.Width() / width);
-	MergeStacks(maxColumns * bounds.Height());
->>>>>>> 242fff9c
 	icons.sort();
 	stacks.clear();
 	zones.clear();
@@ -92,20 +74,9 @@
 	const Color &hereColor = *colors.Get("escort present");
 	const Color &hostileColor = *colors.Get("escort hostile");
 
-<<<<<<< HEAD
-	int maxNumberWidth = 0;
-	for(const Icon &escort : icons)
-	{
-		if(escort.ships.size())
-		{
-			int width = font.Width(std::to_string(escort.ships.size()));
-			if(width > maxNumberWidth)
-				maxNumberWidth = width;
-		}
-	}
-=======
-	const Point iconZoneOffset = element->GetBox("icon click zone").Center();
->>>>>>> 242fff9c
+	// using bounding rect instead of icon zone
+	//	const Point iconZoneOffset = element->GetBox("icon click zone").Center();
+	const Point iconZoneSize = { element->GetValue("width"), element->GetValue("basic height") };
 
 	for(const Icon &escort : icons)
 	{
@@ -116,7 +87,7 @@
 
 		corner.Y() -= escort.Height();
 		// Show only as many escorts as we have room for on screen.
-		if(corner.Y() < bounds.Top())
+		if(corner.Y() <= bounds.Top())
 		{
 			corner.X() += width;
 			if(corner.X() + width > bounds.Right())
@@ -150,32 +121,15 @@
 			info.SetCondition("selected");
 
 		// Figure out what scale should be applied to the ship sprite.
-<<<<<<< HEAD
-		float scale = min(ICON_SIZE / escort.sprite->Width(), ICON_SIZE / escort.sprite->Height());
-		Point size(escort.sprite->Width() * scale, escort.sprite->Height() * scale);
-		OutlineShader::Draw(escort.sprite, pos, size, color);
-		zones.push_back(Rectangle::FromCorner(corner, Point(WIDTH, escort.Height())));
-=======
 		info.SetSprite("icon", escort.sprite);
 		info.SetOutlineColor(color);
-		zones.push_back(corner + iconZoneOffset);
->>>>>>> 242fff9c
+		zones.emplace_back(corner, iconZoneSize);
 		stacks.push_back(escort.ships);
 		// Draw the number of ships in this stack.
 		if(escort.ships.size() > 1)
 		{
-<<<<<<< HEAD
-			string number = to_string(escort.ships.size());
-
-			Point numberPos = pos;
-			numberPos.X() += .5 * ICON_SIZE + BAR_PAD + BAR_WIDTH - font.Width(number);
-			numberPos.Y() -= .5 * font.Height();
-			font.Draw(number, numberPos, elsewhereColor);
-			width -= maxNumberWidth;
-=======
 			info.SetCondition("multiple");
 			info.SetString("count", to_string(escort.ships.size()));
->>>>>>> 242fff9c
 		}
 
 		// Draw the status bars.
@@ -249,11 +203,7 @@
 
 int EscortDisplay::Icon::Height() const
 {
-<<<<<<< HEAD
-	return 25 + 15 * !system.empty();
-=======
 	return height;
->>>>>>> 242fff9c
 }
 
 
