--- conflicted
+++ resolved
@@ -27,12 +27,22 @@
 using namespace std;
 
 namespace {
-	void AddBuffer(ImageBuffer &buffer, uint32_t *target)
+	void AddBuffer(ImageBuffer &buffer, uint32_t *target, bool isui = false)
 	{
-		// Check whether this sprite is large enough to require size reduction.
-		if(Preferences::Has("Reduce large graphics") && buffer.Width() * buffer.Height() >= 1000000)
-			buffer.ShrinkToHalfSize();
-
+		if (!buffer.CompressedFormat())
+		{
+			// Reduce the size of the textures (and the GPU memory load) if we are in
+			// "Reduced graphics" mode.
+			if(Preferences::Has("Reduced graphics") && !isui)
+			{
+				do
+				{
+					buffer.ShrinkToHalfSize();
+				}
+				while (buffer.Width() * buffer.Height() >= 250000);
+			}
+		} // else can't edit pre-compressed data like this
+	
 		// Upload the images as a single array texture.
 		glGenTextures(1, target);
 		glBindTexture(GL_TEXTURE_2D_ARRAY, *target);
@@ -43,10 +53,20 @@
 		glTexParameteri(GL_TEXTURE_2D_ARRAY, GL_TEXTURE_WRAP_S, GL_CLAMP_TO_EDGE);
 		glTexParameteri(GL_TEXTURE_2D_ARRAY, GL_TEXTURE_WRAP_T, GL_CLAMP_TO_EDGE);
 
-		// Upload the image data.
-		glTexImage3D(GL_TEXTURE_2D_ARRAY, 0, GL_RGBA8, // target, mipmap level, internal format,
-			buffer.Width(), buffer.Height(), buffer.Frames(), // width, height, depth,
-			0, GL_RGBA, GL_UNSIGNED_BYTE, buffer.Pixels()); // border, input format, data type, data.
+		if (!buffer.CompressedFormat())
+		{
+			// Upload the image data.
+			glTexImage3D(GL_TEXTURE_2D_ARRAY, 0, GL_RGBA8, // target, mipmap level, internal format,
+				buffer.Width(), buffer.Height(), buffer.Frames(), // width, height, depth,
+				0, GL_RGBA, GL_UNSIGNED_BYTE, buffer.Pixels()); // border, input format, data type, data.
+		}
+		else
+		{
+			// Upload the image data.
+			glCompressedTexImage3D(GL_TEXTURE_2D_ARRAY, 0, buffer.CompressedFormat(), // target, mipmap level, internal format,
+				buffer.Width(), buffer.Height(), buffer.Frames(), // width, height, depth,
+				0, buffer.CompressedSize(), buffer.Pixels()); // border, input format, data type, data.
+		}
 
 		// Unbind the texture.
 		glBindTexture(GL_TEXTURE_2D_ARRAY, 0);
@@ -87,47 +107,10 @@
 		frames = buffer.Frames();
 	}
 
-<<<<<<< HEAD
-	if (!buffer.CompressedFormat())
-	{
-		// Reduce the size of the textures (and the GPU memory load) if we are in
-		// "Reduced graphics" mode.
-		if(Preferences::Has("Reduced graphics") && name.substr(0, 3) != "ui/")
-		{
-			do
-			{
-				buffer.ShrinkToHalfSize();
-			}
-			while (buffer.Width() * buffer.Height() >= 250000);
-		}
-	} // else can't edit pre-compressed data like this
-
-	// Upload the images as a single array texture.
-	glGenTextures(1, &texture[is2x]);
-	glBindTexture(GL_TEXTURE_2D_ARRAY, texture[is2x]);
-=======
-	AddBuffer(buffer, &texture[is2x]);
-}
->>>>>>> 242fff9c
-
-
-<<<<<<< HEAD
-	if (!buffer.CompressedFormat())
-	{
-		// Upload the image data.
-		glTexImage3D(GL_TEXTURE_2D_ARRAY, 0, GL_RGBA8, // target, mipmap level, internal format,
-			buffer.Width(), buffer.Height(), buffer.Frames(), // width, height, depth,
-			0, GL_RGBA, GL_UNSIGNED_BYTE, buffer.Pixels()); // border, input format, data type, data.
-	}
-	else
-	{
-		// Upload the image data.
-		glCompressedTexImage3D(GL_TEXTURE_2D_ARRAY, 0, buffer.CompressedFormat(), // target, mipmap level, internal format,
-			buffer.Width(), buffer.Height(), buffer.Frames(), // width, height, depth,
-			0, buffer.CompressedSize(), buffer.Pixels()); // border, input format, data type, data.
-	}
-=======
->>>>>>> 242fff9c
+	AddBuffer(buffer, &texture[is2x], name.substr(0, 3) == "ui/");
+}
+
+
 
 // Upload the given frames. The given buffer will be cleared afterwards.
 void Sprite::AddSwizzleMaskFrames(ImageBuffer &buffer, bool is2x)
