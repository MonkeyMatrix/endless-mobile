/* Command.cpp
Copyright (c) 2015 by Michael Zahniser

Endless Sky is free software: you can redistribute it and/or modify it under the
terms of the GNU General Public License as published by the Free Software
Foundation, either version 3 of the License, or (at your option) any later version.

Endless Sky is distributed in the hope that it will be useful, but WITHOUT ANY
WARRANTY; without even the implied warranty of MERCHANTABILITY or FITNESS FOR A
PARTICULAR PURPOSE. See the GNU General Public License for more details.

You should have received a copy of the GNU General Public License along with
this program. If not, see <https://www.gnu.org/licenses/>.
*/

#include "Command.h"

#include "DataFile.h"
#include "DataNode.h"
#include "DataWriter.h"
#include "text/Format.h"

#include <SDL2/SDL.h>

#include <algorithm>
#include <atomic>
#include <cmath>
#include <map>

using namespace std;

namespace {
	// These lookup tables make it possible to map a command to its description,
	// the name of the key it is mapped to, or the SDL keycode it is mapped to.
	map<Command, string> description;
	map<Command, string> keyName;
	map<int, Command> commandForKeycode;
	map<Gesture::GestureEnum, Command> commandForGesture;
	map<Command, int> keycodeForCommand;
	// Keep track of any keycodes that are mapped to multiple commands, in order
	// to display a warning to the player.
	map<int, int> keycodeCount;
	// Need a uint64_t 1 to generate Commands.
	const uint64_t ONE = 1;
}



// Command enumeration, including the descriptive strings that are used for the
// commands both in the preferences panel and in the saved key settings.
const Command Command::NONE(0, "");
<<<<<<< HEAD
const Command Command::MENU(1uL << 0, "Show main menu");
const Command Command::FORWARD(1uL << 1, "Forward thrust");
const Command Command::LEFT(1uL << 2, "Turn left");
const Command Command::RIGHT(1uL << 3, "Turn right");
const Command Command::BACK(1uL << 4, "Reverse");
const Command Command::PRIMARY(1uL << 5, "Fire primary weapon");
const Command Command::SECONDARY(1uL << 6, "Fire secondary weapon");
const Command Command::SELECT(1uL << 7, "Select secondary weapon");
const Command Command::LAND(1uL << 8, "Land on planet / station");
const Command Command::BOARD(1uL << 9, "Board selected ship");
const Command Command::HAIL(1uL << 10, "Talk to selected ship");
const Command Command::SCAN(1uL << 11, "Scan selected ship");
const Command Command::JUMP(1uL << 12, "Initiate hyperspace jump");
const Command Command::FLEET_JUMP(1uL << 13, "");
const Command Command::TARGET(1uL << 14, "Select next ship");
const Command Command::NEAREST(1uL << 15, "Select nearest hostile ship");
const Command Command::DEPLOY(1uL << 16, "Deploy / recall fighters");
const Command Command::AFTERBURNER(1uL << 17, "Fire afterburner");
const Command Command::CLOAK(1uL << 18, "Toggle cloaking device");
const Command Command::MAP(1uL << 19, "View star map");
const Command Command::INFO(1uL << 20, "View player info");
const Command Command::FULLSCREEN(1uL << 21, "Toggle fullscreen");
const Command Command::FASTFORWARD(1uL << 22, "Toggle fast-forward");
const Command Command::FIGHT(1uL << 23, "Fleet: Fight my target");
const Command Command::GATHER(1uL << 24, "Fleet: Gather around me");
const Command Command::HOLD(1uL << 25, "Fleet: Hold position");
const Command Command::AMMO(1uL << 26, "Fleet: Toggle ammo usage");
const Command Command::WAIT(1uL << 27, "");
const Command Command::STOP(1ul << 28, "Stop");
const Command Command::SHIFT(1uL << 29, "");
const Command Command::MOUSE_TURNING_HOLD(1uL << 30, "Mouse turning (hold)");
const Command Command::MOUSE_TURNING_TOGGLE(1uL << 31, "Mouse turning (toggle)");
const Command Command::MOVETOWARD(static_cast<uint64_t>(1) << 32, ""); // uL suffix is 32 bits on 32 bit platforms
=======
const Command Command::MENU(ONE << 0, "Show main menu");
const Command Command::FORWARD(ONE << 1, "Forward thrust");
const Command Command::LEFT(ONE << 2, "Turn left");
const Command Command::RIGHT(ONE << 3, "Turn right");
const Command Command::BACK(ONE << 4, "Reverse");
const Command Command::MOUSE_TURNING_HOLD(ONE << 5, "Mouse turning (hold)");
const Command Command::PRIMARY(ONE << 6, "Fire primary weapon");
const Command Command::SECONDARY(ONE << 7, "Fire secondary weapon");
const Command Command::SELECT(ONE << 8, "Select secondary weapon");
const Command Command::LAND(ONE << 9, "Land on planet / station");
const Command Command::BOARD(ONE << 10, "Board selected ship");
const Command Command::HAIL(ONE << 11, "Talk to selected ship");
const Command Command::SCAN(ONE << 12, "Scan selected ship");
const Command Command::JUMP(ONE << 13, "Initiate hyperspace jump");
const Command Command::FLEET_JUMP(ONE << 14, "");
const Command Command::TARGET(ONE << 15, "Select next ship");
const Command Command::NEAREST(ONE << 16, "Select nearest hostile ship");
const Command Command::NEAREST_ASTEROID(ONE << 17, "Select nearest asteroid");
const Command Command::DEPLOY(ONE << 18, "Deploy / recall fighters");
const Command Command::AFTERBURNER(ONE << 19, "Fire afterburner");
const Command Command::CLOAK(ONE << 20, "Toggle cloaking device");
const Command Command::MAP(ONE << 21, "View star map");
const Command Command::INFO(ONE << 22, "View player info");
const Command Command::FULLSCREEN(ONE << 23, "Toggle fullscreen");
const Command Command::FASTFORWARD(ONE << 24, "Toggle fast-forward");
const Command Command::FIGHT(ONE << 25, "Fleet: Fight my target");
const Command Command::GATHER(ONE << 26, "Fleet: Gather around me");
const Command Command::HOLD(ONE << 27, "Fleet: Hold position");
const Command Command::HARVEST(ONE << 28, "Fleet: Harvest Flotsam");
const Command Command::AMMO(ONE << 29, "Fleet: Toggle ammo usage");
const Command Command::AUTOSTEER(ONE << 30, "Auto steer");
const Command Command::WAIT(ONE << 31, "");
const Command Command::STOP(ONE << 32, "");
const Command Command::SHIFT(ONE << 33, "");
>>>>>>> 1245bfa7


std::atomic<uint64_t> Command::simulated_command{};
std::atomic<uint64_t> Command::simulated_command_once{};


// In the given text, replace any instances of command names (in angle brackets)
// with key names (in quotes).
string Command::ReplaceNamesWithKeys(const string &text)
{
	map<string, string> subs;
	for(const auto &it : description)
		subs['<' + it.second + '>'] = '"' + keyName[it.first] + '"';

	return Format::Replace(text, subs);
}



// Create a command representing whatever is mapped to the given key code.
Command::Command(int keycode)
{
	auto it = commandForKeycode.find(keycode);
	if(it != commandForKeycode.end())
		*this = it->second;
}



// Create a command representing whatever is mapped to the given key code.
Command::Command(const SDL_Event &event)
{
	if(event.type == EventID())
	{
		state = event.key.windowID;
	}
}



// Create a command representing whatever is mapped to the given gesture
Command::Command(Gesture::GestureEnum gesture)
{
	auto it = commandForGesture.find(gesture);
	if(it != commandForGesture.end())
		*this = it->second;
}



// Read the current keyboard state.
void Command::ReadKeyboard()
{
	Clear();

	// inject simulated commands
	state = simulated_command.load(std::memory_order_relaxed) | simulated_command_once.exchange(0);

	const Uint8 *keyDown = SDL_GetKeyboardState(nullptr);

	// Each command can only have one keycode, but misconfigured settings can
	// temporarily cause one keycode to be used for two commands. Also, more
	// than one key can be held down at once.
	for(const auto &it : keycodeForCommand)
		if(keyDown[SDL_GetScancodeFromKey(it.second)])
			*this |= it.first;

	// Check whether the `Shift` modifier key was pressed for this step.
	if(SDL_GetModState() & KMOD_SHIFT)
		*this |= SHIFT;
}



// Load the keyboard preferences.
void Command::LoadSettings(const string &path)
{
	DataFile file(path);

	// Create a map of command names to Command objects in the enumeration above.
	map<string, Command> commands;
	for(const auto &it : description)
		commands[it.second] = it.first;

	// Each command can only have one keycode, one keycode can be assigned
	// to multiple commands.
	for(const DataNode &node : file)
	{
		auto it = commands.find(node.Token(0));
		if(it != commands.end() && node.Size() >= 2)
		{
			Command command = it->second;
			if(node.Token(1) == "gesture" && node.Size() >= 3)
			{
				SetGesture(command, static_cast<Gesture::GestureEnum>(node.Value(2)));
			}
			else
			{
				int keycode = node.Value(1);
				keycodeForCommand[command] = keycode;
				keyName[command] = SDL_GetKeyName(keycode);
			}
		}
	}

	// Regenerate the lookup tables.
	commandForKeycode.clear();
	keycodeCount.clear();
	for(const auto &it : keycodeForCommand)
	{
		commandForKeycode[it.second] = it.first;
		++keycodeCount[it.second];
	}
}



// Save the keyboard preferences.
void Command::SaveSettings(const string &path)
{
	DataWriter out(path);

	for(const auto &it : keycodeForCommand)
	{
		auto dit = description.find(it.first);
		if(dit != description.end())
			out.Write(dit->second, it.second);
	}
	for(const auto& kv : commandForGesture)
	{
		auto dit = description.find(kv.second);
		if(dit != description.end())
			out.Write(dit->second, "gesture", static_cast<int>(kv.first));
	}
}



// Set the key that is mapped to the given command.
void Command::SetKey(Command command, int keycode)
{
	// Always reset *all* the mappings when one is set. That way, if two commands
	// are mapped to the same key and you change one of them, the other stays mapped.
	keycodeForCommand[command] = keycode;
	keyName[command] = SDL_GetKeyName(keycode);

	commandForKeycode.clear();
	keycodeCount.clear();

	for(const auto &it : keycodeForCommand)
	{
		commandForKeycode[it.second] = it.first;
		++keycodeCount[it.second];
	}
}



// Set the gesture that is mapped to the given command
void Command::SetGesture(Command command, Gesture::GestureEnum gesture)
{
	for(auto it = commandForGesture.begin(); it != commandForGesture.end();)
	{
		if(it->second == command)
		{
			it = commandForGesture.erase(it);
		}
		else
		{
			++it;
		}
	}

	if(gesture != Gesture::NONE)
	{
		commandForGesture[gesture] = command;
	}
}



// Get the description of this command. If this command is a combination of more
// than one command, an empty string is returned.
const string &Command::Description() const
{
	static const string empty;
	auto it = description.find(*this);
	return (it == description.end() ? empty : it->second);
}



// Get the name of the key that is mapped to this command. If this command is
// a combination of more than one command, an empty string is returned.
const string &Command::KeyName() const
{
	static const string empty = "(none)";
	auto it = keyName.find(*this);
<<<<<<< HEAD
	if(it != keyName.end())
		return it->second;
	
	for(auto& kv: commandForGesture)
	{
		if(kv.second == *this)
		{
			return Gesture::Description(kv.first);
		}
	}
	return empty;
=======

	return (!HasBinding() ? empty : it->second);
}



// Check if the key has no binding.
bool Command::HasBinding() const
{
	auto it = keyName.find(*this);

	if(it == keyName.end())
		return false;
	if(it->second.empty())
		return false;
	return true;
>>>>>>> 1245bfa7
}



// Check whether this is the only command mapped to the key it is mapped to.
bool Command::HasConflict() const
{
	auto it = keycodeForCommand.find(*this);
	if(it == keycodeForCommand.end())
		return false;

	auto cit = keycodeCount.find(it->second);
	return (cit != keycodeCount.end() && cit->second > 1);
}



// Load this command from an input file (for testing or scripted missions).
void Command::Load(const DataNode &node)
{
	for(int i = 1; i < node.Size(); ++i)
	{
		static const map<string, Command> lookup = {
			{"none", Command::NONE},
			{"menu", Command::MENU},
			{"forward", Command::FORWARD},
			{"left", Command::LEFT},
			{"right", Command::RIGHT},
			{"back", Command::BACK},
			{"primary", Command::PRIMARY},
			{"secondary", Command::SECONDARY},
			{"select", Command::SELECT},
			{"land", Command::LAND},
			{"board", Command::BOARD},
			{"hail", Command::HAIL},
			{"scan", Command::SCAN},
			{"jump", Command::JUMP},
			{"mouseturninghold", Command::MOUSE_TURNING_HOLD},
			{"fleet jump", Command::FLEET_JUMP},
			{"target", Command::TARGET},
			{"nearest", Command::NEAREST},
			{"deploy", Command::DEPLOY},
			{"afterburner", Command::AFTERBURNER},
			{"cloak", Command::CLOAK},
			{"map", Command::MAP},
			{"info", Command::INFO},
			{"fullscreen", Command::FULLSCREEN},
			{"fastforward", Command::FASTFORWARD},
			{"fight", Command::FIGHT},
			{"gather", Command::GATHER},
			{"hold", Command::HOLD},
			{"ammo", Command::AMMO},
			{"nearest asteroid", Command::NEAREST_ASTEROID},
			{"wait", Command::WAIT},
			{"stop", Command::STOP},
			{"shift", Command::SHIFT}
		};

		auto it = lookup.find(node.Token(i));
		if(it != lookup.end())
			Set(it->second);
		else
			node.PrintTrace("Warning: Skipping unrecognized command \"" + node.Token(i) + "\":");
	}
}



// Reset this to an empty command.
void Command::Clear()
{
	*this = Command();
}



// Clear any commands that are set in the given command.
void Command::Clear(Command command)
{
	state &= ~command.state;
}



// Set any commands that are set in the given command.
void Command::Set(Command command)
{
	state |= command.state;
}



// Check if any of the given command's bits that are set, are also set here.
bool Command::Has(Command command) const
{
	return (state & command.state);
}



// Get the commands that are set in this and in the given command.
Command Command::And(Command command) const
{
	return Command(state & command.state);
}



// Get the commands that are set in this and not in the given command.
Command Command::AndNot(Command command) const
{
	return Command(state & ~command.state);
}



// Set the turn direction and amount to a value between -1 and 1.
void Command::SetTurn(double amount)
{
	turn = max(-1., min(1., amount));
}



// Get the turn amount.
double Command::Turn() const
{
	return turn;
}



// Check if any bits are set in this command (including a nonzero turn).
Command::operator bool() const
{
	return !!*this;
}



// Check whether this command is entirely empty.
bool Command::operator!() const
{
	return !state && !turn;
}



// For sorting commands (e.g. so a command can be the key in a map):
bool Command::operator<(const Command &command) const
{
	return (state < command.state);
}



// Get the commands that are set in either of these commands.
Command Command::operator|(const Command &command) const
{
	Command result = *this;
	result |= command;
	return result;
}



// Combine everything in the given command with this command. If the given
// command has a nonzero turn set, it overrides this command's turn value.
Command &Command::operator|=(const Command &command)
{
	state |= command.state;
	if(command.turn)
		turn = command.turn;
	return *this;
}



// Private constructor.
Command::Command(uint64_t state)
	: state(state)
{
}



// Private constructor that also stores the given description in the lookup
// table. (This is used for the enumeration at the top of this file.)
Command::Command(uint64_t state, const string &text)
	: state(state)
{
	if(!text.empty())
		description[*this] = text;
}



// Retrieve a command based on its description.
Command Command::Get(const std::string& command_description)
{
	for (auto& command: description)
	{
		if (command_description == command.second)
		{
			return command.first;
		}
	}
	return Command::NONE;
}



// Simulate a keyboard press for commands
void Command::InjectSet(const Command& command)
{
	simulated_command.fetch_or(command.state, std::memory_order_relaxed);
	SDL_Event event{};
	event.type = EventID();
	event.key.windowID = command.state;
	event.key.state = SDL_PRESSED;
	SDL_PushEvent(&event);
}



// Simulate a keyboard press for commands
void Command::InjectOnce(const Command& command)
{
	simulated_command_once.fetch_or(command.state, std::memory_order_relaxed);
	SDL_Event event{};
	event.type = EventID();
	event.key.windowID = command.state;
	event.key.state = SDL_PRESSED;
	SDL_PushEvent(&event);
	event.key.state = SDL_RELEASED;
	SDL_PushEvent(&event);
}



// Clear any set commands
void Command::InjectClear()
{
	SDL_Event event{};
	event.type = EventID();
	event.key.windowID = simulated_command.exchange(0);
	event.key.state = SDL_RELEASED;
	SDL_PushEvent(&event);
}




// Simulate a keyboard release for commands
void Command::InjectUnset(const Command& command)
{
	simulated_command.fetch_and(~command.state, std::memory_order_relaxed);
	SDL_Event event{};
	event.type = EventID();
	event.key.windowID = command.state;
	event.key.state = SDL_RELEASED;
	SDL_PushEvent(&event);
}



// Register a set of events with SDL's event loop
uint32_t Command::EventID()
{
	static uint32_t command_event = SDL_RegisterEvents(1);
	return command_event;
}<|MERGE_RESOLUTION|>--- conflicted
+++ resolved
@@ -49,41 +49,6 @@
 // Command enumeration, including the descriptive strings that are used for the
 // commands both in the preferences panel and in the saved key settings.
 const Command Command::NONE(0, "");
-<<<<<<< HEAD
-const Command Command::MENU(1uL << 0, "Show main menu");
-const Command Command::FORWARD(1uL << 1, "Forward thrust");
-const Command Command::LEFT(1uL << 2, "Turn left");
-const Command Command::RIGHT(1uL << 3, "Turn right");
-const Command Command::BACK(1uL << 4, "Reverse");
-const Command Command::PRIMARY(1uL << 5, "Fire primary weapon");
-const Command Command::SECONDARY(1uL << 6, "Fire secondary weapon");
-const Command Command::SELECT(1uL << 7, "Select secondary weapon");
-const Command Command::LAND(1uL << 8, "Land on planet / station");
-const Command Command::BOARD(1uL << 9, "Board selected ship");
-const Command Command::HAIL(1uL << 10, "Talk to selected ship");
-const Command Command::SCAN(1uL << 11, "Scan selected ship");
-const Command Command::JUMP(1uL << 12, "Initiate hyperspace jump");
-const Command Command::FLEET_JUMP(1uL << 13, "");
-const Command Command::TARGET(1uL << 14, "Select next ship");
-const Command Command::NEAREST(1uL << 15, "Select nearest hostile ship");
-const Command Command::DEPLOY(1uL << 16, "Deploy / recall fighters");
-const Command Command::AFTERBURNER(1uL << 17, "Fire afterburner");
-const Command Command::CLOAK(1uL << 18, "Toggle cloaking device");
-const Command Command::MAP(1uL << 19, "View star map");
-const Command Command::INFO(1uL << 20, "View player info");
-const Command Command::FULLSCREEN(1uL << 21, "Toggle fullscreen");
-const Command Command::FASTFORWARD(1uL << 22, "Toggle fast-forward");
-const Command Command::FIGHT(1uL << 23, "Fleet: Fight my target");
-const Command Command::GATHER(1uL << 24, "Fleet: Gather around me");
-const Command Command::HOLD(1uL << 25, "Fleet: Hold position");
-const Command Command::AMMO(1uL << 26, "Fleet: Toggle ammo usage");
-const Command Command::WAIT(1uL << 27, "");
-const Command Command::STOP(1ul << 28, "Stop");
-const Command Command::SHIFT(1uL << 29, "");
-const Command Command::MOUSE_TURNING_HOLD(1uL << 30, "Mouse turning (hold)");
-const Command Command::MOUSE_TURNING_TOGGLE(1uL << 31, "Mouse turning (toggle)");
-const Command Command::MOVETOWARD(static_cast<uint64_t>(1) << 32, ""); // uL suffix is 32 bits on 32 bit platforms
-=======
 const Command Command::MENU(ONE << 0, "Show main menu");
 const Command Command::FORWARD(ONE << 1, "Forward thrust");
 const Command Command::LEFT(ONE << 2, "Turn left");
@@ -116,10 +81,9 @@
 const Command Command::AMMO(ONE << 29, "Fleet: Toggle ammo usage");
 const Command Command::AUTOSTEER(ONE << 30, "Auto steer");
 const Command Command::WAIT(ONE << 31, "");
-const Command Command::STOP(ONE << 32, "");
+const Command Command::STOP(ONE << 32, "Stop");
 const Command Command::SHIFT(ONE << 33, "");
->>>>>>> 1245bfa7
-
+const Command Command::MOVETOWARD(ONE << 34, "");
 
 std::atomic<uint64_t> Command::simulated_command{};
 std::atomic<uint64_t> Command::simulated_command_once{};
@@ -317,7 +281,6 @@
 {
 	static const string empty = "(none)";
 	auto it = keyName.find(*this);
-<<<<<<< HEAD
 	if(it != keyName.end())
 		return it->second;
 	
@@ -329,9 +292,6 @@
 		}
 	}
 	return empty;
-=======
-
-	return (!HasBinding() ? empty : it->second);
 }
 
 
@@ -346,7 +306,6 @@
 	if(it->second.empty())
 		return false;
 	return true;
->>>>>>> 1245bfa7
 }
 
 
