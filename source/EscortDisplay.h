/* EscortDisplay.h
Copyright (c) 2015 by Michael Zahniser

Endless Sky is free software: you can redistribute it and/or modify it under the
terms of the GNU General Public License as published by the Free Software
Foundation, either version 3 of the License, or (at your option) any later version.

Endless Sky is distributed in the hope that it will be useful, but WITHOUT ANY
WARRANTY; without even the implied warranty of MERCHANTABILITY or FITNESS FOR A
PARTICULAR PURPOSE. See the GNU General Public License for more details.

You should have received a copy of the GNU General Public License along with
this program. If not, see <https://www.gnu.org/licenses/>.
*/

#ifndef ESCORT_DISPLAY_H_
#define ESCORT_DISPLAY_H_

#include "Point.h"

#include <cstdint>
#include <list>
#include <string>
#include <vector>

class Interface;
class Rectangle;
class Ship;
class Sprite;



// This class stores a list of escorts, sorted according to their value and
// stacked if necessary to get them to all fit on screen.
class EscortDisplay {
public:
	void Clear();
	void Add(const Ship &ship, bool isHere, bool fleetIsJumping, bool isSelected);

	// Draw as many escort icons as will fit in the given bounding box.
	void Draw(const Rectangle &bounds) const;

	// Check if the given point is a click on an escort icon. If so, return the
	// stack of ships represented by the icon. Otherwise, return an empty stack.
	const std::vector<const Ship *> &Click(const Point &point) const;


private:
	class Icon {
	public:
		Icon(const Ship &ship, bool isHere, bool fleetIsJumping, bool isSelected,
				int basicHeight, int systemLabelHeight);

		// Sorting operator.
		bool operator<(const Icon &other) const;

		int Height() const;
		void Merge(const Icon &other);

		const Sprite *sprite;
		bool isDisabled;
		bool isHere;
		bool isHostile;
		bool notReadyToJump;
		bool cannotJump;
		bool isSelected;
		int64_t cost;
		std::string system;
		std::vector<double> low;
		std::vector<double> high;
		std::vector<const Ship *> ships;
		int height = 0;
	};


private:
	void MergeStacks(int columns, int maxHeight) const;


private:
	mutable std::list<Icon> icons;
	mutable std::vector<std::vector<const Ship *>> stacks;
<<<<<<< HEAD
	mutable std::vector<Rectangle> zones;
=======
	mutable std::vector<Point> zones;

	const Interface *element = nullptr;
	int basicHeight = 0;
	int systemLabelHeight = 0;
>>>>>>> 242fff9c
};



#endif<|MERGE_RESOLUTION|>--- conflicted
+++ resolved
@@ -80,15 +80,11 @@
 private:
 	mutable std::list<Icon> icons;
 	mutable std::vector<std::vector<const Ship *>> stacks;
-<<<<<<< HEAD
 	mutable std::vector<Rectangle> zones;
-=======
-	mutable std::vector<Point> zones;
 
 	const Interface *element = nullptr;
 	int basicHeight = 0;
 	int systemLabelHeight = 0;
->>>>>>> 242fff9c
 };
 
 
